FROM node:18-alpine

WORKDIR /usr/src/app

COPY package*.json ./

RUN npm install

COPY . .

EXPOSE 3000

CMD ["npm", "start"] 

FROM golang:1.23-alpine

WORKDIR /app

# Install git for private dependencies (if needed)
RUN apk add --no-cache git

# Copy go mod and sum files
COPY go.mod go.sum ./

# Download all dependencies
RUN go mod download

# Copy the source code
COPY . .

# Build the application
<<<<<<< HEAD
RUN go build -o main ./cmd/api/local
=======
RUN go build -o cyphera-api ./cmd/api/local
>>>>>>> eb166f15

# Expose port 8000
EXPOSE 8000

CMD ["./cyphera-api"]<|MERGE_RESOLUTION|>--- conflicted
+++ resolved
@@ -29,11 +29,7 @@
 COPY . .
 
 # Build the application
-<<<<<<< HEAD
-RUN go build -o main ./cmd/api/local
-=======
 RUN go build -o cyphera-api ./cmd/api/local
->>>>>>> eb166f15
 
 # Expose port 8000
 EXPOSE 8000
