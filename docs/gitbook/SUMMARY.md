# Table of contents

<<<<<<< HEAD
* [Introduction](README.md)
=======
* [Introduction1](README.md)
* ```yaml
  type: builtin:openapi
  props:
    models: false
  dependencies:
    spec:
      ref:
        kind: openapi
        spec: cyphera-api
  ```
>>>>>>> e1da6acb
<|MERGE_RESOLUTION|>--- conflicted
+++ resolved
@@ -1,9 +1,6 @@
 # Table of contents
 
-<<<<<<< HEAD
 * [Introduction](README.md)
-=======
-* [Introduction1](README.md)
 * ```yaml
   type: builtin:openapi
   props:
@@ -13,5 +10,4 @@
       ref:
         kind: openapi
         spec: cyphera-api
-  ```
->>>>>>> e1da6acb
+  ```